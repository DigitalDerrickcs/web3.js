--- conflicted
+++ resolved
@@ -25,22 +25,17 @@
 
 export default class Network extends AbstractWeb3Module {
     /**
-<<<<<<< HEAD
-     * @param {EthereumProvider|HttpProvider|WebsocketProvider|IpcProvider|String} provider
-=======
      * @param {Web3EthereumProvider|HttpProvider|WebsocketProvider|IpcProvider|String} provider
-     * @param {ProvidersModuleFactory} providersModuleFactory
-     * @param {MethodModuleFactory} methodModuleFactory
->>>>>>> a0195305
      * @param {MethodFactory} methodFactory
      * @param {Utils} utils
      * @param {Object} formatters
      * @param {Object} options
+     * @param {Net.Socket} nodeNet
      *
      * @constructor
      */
-    constructor(provider, methodFactory, utils, formatters, options) {
-        super(provider, options, methodFactory);
+    constructor(provider, methodFactory, utils, formatters, options, nodeNet) {
+        super(provider, options, methodFactory, nodeNet);
 
         this.utils = utils;
         this.formatters = formatters;
