--- conflicted
+++ resolved
@@ -134,11 +134,6 @@
 
 - ENS module extended with the possibility to add a custom registry (#3301)
 
-<<<<<<< HEAD
-### Fixed
-
-- _txInputFormatter extended with hex prefix check (#3317)
-=======
 ### Changed
 
 - Ensure '0x' prefix is existing for Accounts.sign and Accounts.privateKeyToAccount (#3041)
@@ -146,4 +141,4 @@
 ### Fixed
 
 - Add missing subscription.on('connected') TS type definition (#3319)
->>>>>>> 0b657c24
+- _txInputFormatter extended with hex prefix check (#3317)
