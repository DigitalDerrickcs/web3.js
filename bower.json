{
  "namespace": "ethereum",
  "name": "web3",
<<<<<<< HEAD
  "version": "1.2.2",
=======
  "version": "1.2.3",
>>>>>>> 043cb81d
  "description": "Ethereum JavaScript API",
  "license": "LGPL-3.0",
  "main": [
    "./dist/web3.min.js"
  ],
  "moduleType": "global",
  "dependencies": {
    "bn.js": ">=4.11.6"
  },
  "repository": {
    "type": "git",
    "url": "git://github.com/ethereum/web3.js.git"
  },
  "homepage": "https://github.com/ethereum/web3.js",
  "bugs": {
    "url": "https://github.com/ethereum/web3.js/issues"
  },
  "keywords": [
    "Ethereum",
    "JavaScript",
    "RPC",
    "Swarm",
    "Whisper",
    "Smart Contracts",
    "API"
  ],
  "authors": [
    {
      "name": "Fabian Vogelsteller",
      "email": "fabian@ethereum.org",
      "homepage": "http://frozeman.de"
    },
    {
      "name": "Marek Kotewicz",
      "email": "marek@parity.io",
      "url": "https://github.com/debris"
    },
    {
      "name": "Marian Oancea",
      "url": "https://github.com/cubedro"
    },
    {
      "name": "Gav Wood",
      "email": "g@parity.io",
      "homepage": "http://gavwood.com"
    },
    {
      "name": "Jeffery Wilcke",
      "email": "jeffrey.wilcke@ethereum.org",
      "url": "https://github.com/obscuren"
    }
  ],
  "ignore": [
    "test",
    "packages",
    "src",
    "node_modules",
    "package.json",
    "package.js",
    ".versions",
    ".bowerrc",
    ".editorconfig",
    ".gitignore",
    ".jshintrc",
    ".npmignore",
    ".travis.yml",
    "gulpfile.js",
    "index.js",
    "**/*.txt"
  ]
}<|MERGE_RESOLUTION|>--- conflicted
+++ resolved
@@ -1,11 +1,7 @@
 {
   "namespace": "ethereum",
   "name": "web3",
-<<<<<<< HEAD
-  "version": "1.2.2",
-=======
-  "version": "1.2.3",
->>>>>>> 043cb81d
+  "version": "1.2.4",
   "description": "Ethereum JavaScript API",
   "license": "LGPL-3.0",
   "main": [
